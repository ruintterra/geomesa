--- conflicted
+++ resolved
@@ -84,12 +84,9 @@
                                     </filters>
                                     <transformers>
                                         <transformer implementation="org.apache.maven.plugins.shade.resource.ServicesResourceTransformer" />
-<<<<<<< HEAD
-=======
                                         <transformer implementation="org.apache.maven.plugins.shade.resource.XmlAppendingTransformer">
                                             <resource>applicationContext.xml</resource>
                                         </transformer>
->>>>>>> 37321a81
                                     </transformers>
                                 </configuration>
                             </execution>
